# coding=utf-8

#     National Oceanic and Atmospheric Administration (NOAA)
#     Alaskan Fisheries Science Center (AFSC)
#     Resource Assessment and Conservation Engineering (RACE)
#     Midwater Assessment and Conservation Engineering (MACE)

#  THIS SOFTWARE AND ITS DOCUMENTATION ARE CONSIDERED TO BE IN THE PUBLIC DOMAIN
#  AND THUS ARE AVAILABLE FOR UNRESTRICTED PUBLIC USE. THEY ARE FURNISHED "AS IS."
#  THE AUTHORS, THE UNITED STATES GOVERNMENT, ITS INSTRUMENTALITIES, OFFICERS,
#  EMPLOYEES, AND AGENTS MAKE NO WARRANTY, EXPRESS OR IMPLIED, AS TO THE USEFULNESS
#  OF THE SOFTWARE AND DOCUMENTATION FOR ANY PURPOSE. THEY ASSUME NO RESPONSIBILITY
#  (1) FOR THE USE OF THE SOFTWARE AND DOCUMENTATION; OR (2) TO PROVIDE TECHNICAL
#  SUPPORT TO USERS.

'''

The processed_data class stores and manipulates 2d sample data arrays along
with 1d arrays that define the horizontal and vertical axes of that data.
The horizontal axis is defined as 'ping_time' and the vertical axis is 'range'
or 'depth'. Other data associated with the axes may be present. Most will
be associated with the ping_time axis like vessel GPS position or speed.

    properties:
        channel_id: a list of channel id's that are linked to this data

        frequency: The frequency, in Hz, of the data contained in the object

        data_type: Data_type is a string defining the type of sample data the
            object contains. Valid values are:
                'Sv', 'sv', 'Sp', 'sp', 'angles', 'electrical_angles', 'power'

        sample_thickness: a float defining the vertical extent of the samples
            in meters. It is calculated as thickness = sample interval(s) *
            sound speed(m/s) / 2.

        sample_offset: The number of samples this data

        range: An array of floats defining the ranges of the individual samples
            in the sample data array. Initially this is range relative to the
            transducer face but you can change this.

        depth: Depth is range relative to the surface.

        *Either* depth or range will be present.

        This class inherits the following attributes from sample_data:

            n_pings: n_pings stores the total number of pings in the object

            n_samples: the number of samples in the 2d sample array

            ping_time: An array of numpy datetime64 objects representing the times
                of the individual pings.

        The attribute name of the sample data depends on the type of data the object
        contains. If the data_type is 'Sv', the Sv sample data attribute name is 'Sv'.
        The sample data array is a numpy array indexed as [n_pings, n_samples]. To
        access the 100th ping, you would do something like:

            p_data.Sv[100,:]

            or, if the data_type is 'power'

            p_data.power[100,:]


'''
import numpy as np
from ..sample_data import sample_data


class processed_data(sample_data):
    '''

    '''

    def __init__(self, channel_id, frequency, data_type):

        super(processed_data, self).__init__()

        #  set the frequency, channel_id, and data type
        self.channel_id = channel_id
        self.frequency = frequency
        self.data_type = data_type

        #  sample thickness is the vertical extent of the samples in meters
        #  it is calculated as thickness = sample interval(s) * sound speed(m/s) / 2
        #  you should not insert/append processed data arrays with different sample thicknesses
        self.sample_thickness = 0

        #  sample offset is the number of samples the first row of data are offset away from
        #  the transducer face.
        self.sample_offset = 0


    def replace(self, obj_to_insert, ping_number=None, ping_time=None,
               insert_after=True, index_array=None):
        """
        replace inserts data without shifting the existing data resulting in the
        existing data being overwritten by the data in "obj_to_insert"

        Args:
            obj_to_insert: an instance of echolab2.processed_data that contains the
                data you are using as the replacement. obj_to_insert's sample data
                will be vertically interpolated to the vertical axis of this object.

            ping_number: The ping number specifying the first ping to replace

            ping_time: The ping time specifying the first ping to replace

            index_array: A numpy array containing the indices of the pings you
                want to replace. Unlike when using a ping number or ping time,
                the pings do not have to be consecutive but the number of "pings"
                in the obj_to_insert must be the same as the number of elements
                in your index_array. When this keyword is present, the ping_number
                and ping_time keywords are ignored.

        You must specify a ping number, ping time or provide an index array.

        Replace only replaces data ping-by-ping. It will never add pings. Any extra
        data in obj_to_insert will be ignored.
        """

        #  determine how many pings we're inserting
        if (index_array):
            n_inserting = index_array.shape[0]
        else:
            idx  = self.get_indices(start_time=ping_time, end_time=ping_time,
                    start_ping=ping_number, end_ping=ping_number)[0]
            n_inserting = self.n_pings - idx
            index_array = np.arange(n_inserting) + idx

        if (obj_to_insert is None):
            #  when obj_to_insert is None, we create automatically create a matching
            #  object that contains no data (all NaNs)
            obj_to_insert = self.empty_like(n_inserting)

            #  when replacing, we copy the ping times
            obj_to_insert.ping_times = self.ping_times[index_array]

        #  when inserting/replacing data in processed_data objects we have to make sure
        #  the data are the same type. The parent method will check if the frequencies are the same.
        if (self.data_type != obj_to_insert.data_type):
            raise TypeError('You cannot replace data in an object that contains ' +
                    self.data_type.data_type + ' data using an object that ' +
                    'contains ' + obj_to_insert.data_type + ' data.')

        #  get our range/depth vector
        if (hasattr(self, 'range')):
            this_vaxis = getattr(self, 'range')
        else:
            this_vaxis = getattr(self, 'depth')

        #  interppolate the object we're inserting to our vertical axis (if the vertical
        #  axes are the same interpolate will return w/o doing anything.)
        obj_to_insert.interpolate(this_vaxis)

        #  we are now coexisting in harmony - call parent's insert
        super(processed_data, self).replace( obj_to_insert, ping_number=None,
                ping_time=None, insert_after=True, index_array=None)


    def insert(self, obj_to_insert, ping_number=None, ping_time=None,
               insert_after=True, index_array=None):
        """
        insert inserts the data from the provided echolab2.processed_data object into
        this object. The insertion point is specified by ping number or time.

        Args:
            obj_to_insert: an instance of echolab2.processed_data that contains the
                data you are inserting. The object's sample data will be vertically
                interpolated to the vertical axis of this object.

            ping_number: The ping number specifying the insertion point

            ping_time: The ping time specifying the insertion point

            If you specify a ping number or ping time, existing data from
            the insertion point on will be shifted after the inserted data.

            insert_after: Set to True to insert *after* the specified ping time
                or ping number. Set to False to insert *at* the specified time
                or ping number.

            index_array: A numpy array containing the indices of the pings you
                want to insert. Unlike when using a ping number or ping time,
                the pings do not have to be consecutive. When this keyword is
                present, the ping_number, ping_time and insert_after keywords
                are ignored.
        """
        #  determine how many pings we're inserting
        if (index_array.any()):
            n_inserting = index_array.shape[0]
        else:
            in_idx  = self.get_indices(start_time=ping_time, end_time=ping_time,
                    start_ping=ping_number, end_ping=ping_number)[0]
            n_inserting = self.n_pings - in_idx

        if (obj_to_insert is None):
            #  when obj_to_insert is None, we create automatically create a
            # matching object that contains no data (all NaNs)
            obj_to_insert = self.empty_like(n_inserting)

        #  check that the data types are the same
        if (self.data_type != obj_to_insert.data_type):
            raise TypeError('You cannot insert an object that contains ' +
                    obj_to_insert.data_type + ' data into an object that ' +
                    'contains ' + self.data_type + ' data.')

        #  get our range/depth vector
        if (hasattr(self, 'range')):
            this_vaxis = getattr(self, 'range')
        else:
            this_vaxis = getattr(self, 'depth')

        #  interpolate the object we're inserting to our vertical axis (if
        # the vertical axes are the same interpolate will return w/o doing
        # anything.)
        obj_to_insert.interpolate(this_vaxis)

        #  we are now coexisting in harmony - call parent's insert
        super(processed_data, self).insert(obj_to_insert,
                                           ping_number=ping_number,
                                           ping_time=ping_time,
                                           insert_after=insert_after,
                                           index_array=index_array)

    def empty_like(self, n_pings):
        """
        empty_like returns a processed_data object with the same general
        characteristics of "this" object  but all of the data arrays are
        filled with NaNs

        Args:
            n_pings: Set n_pings to an integer specifying the number of pings
                in the new object. The vertical axis (both number of samples
                and depth/range values) will be the same as this object.

        """

        #  create an instance of echolab2.processed_data and set the same
        #  basic properties as this object.
        empty_obj = processed_data(self.channel_id, self.frequency,
<<<<<<< HEAD
                                   self.data_type)
=======
                self.data_type)
>>>>>>> 2044fd26
        empty_obj.n_samples = self.n_samples
        empty_obj.n_pings = n_pings

        #  create the dynamic attributes
        for attr_name in self._data_attributes:

            #  get the attribute
            attr = getattr(self, attr_name)

            if (attr.shape[0] == self.n_samples):
                #  copy all vertical axes w/o changing them
                data = attr.copy()
            else:
                #  create an array the appropriate shape filled with Nans
                if (attr.ndim == 1):
                    #  create an array the same shape filled with Nans
                    data = np.empty((n_pings), dtype=attr.dtype)
<<<<<<< HEAD
                    if data.dtype == 'datetime64[ms]':
                        data[:] = np.datetime64('NaT')
                    else:
                        data[:] = np.nan
                else:
                    data = np.empty((n_pings, self.n_samples), dtype=attr.dtype)
                    data[:, :] = np.nan
=======
                    data[:] = np.nan
                else:
                    data = np.empty((n_pings,self.n_samples), dtype=attr.dtype)
                    data[:,:] = np.nan
>>>>>>> 2044fd26

            #  and add the attribute to our empty object
            empty_obj.add_attribute(attr_name, data)

        return empty_obj


    def pad_top(self, n_samples):
        """
        pad_top shifts the data array vertically the specified number of samples
        and insert NaNs. The range or depth axis is updated accordingly.

        This method differs from shift_pings in that that you must shift by whole
        samples. No interpolation is performed.
        """
        #  store the old sample number
        old_samples = self.n_samples

        #  resize the sample data arrays
        self.resize(self.n_pings, self.n_samples + n_samples)

        #  generate the new range/depth array
        if (hasattr(self, 'range')):
            attr = getattr(self, 'range')
        else:
            attr = getattr(self, 'depth')
        attr[:] = (np.arange(self.n_samples) - n_samples) * self.sample_thickness + attr[0]

        #  shift the sample data atrributes
        for attr_name in self._data_attributes:
            #  get the attribute
            attr = getattr(self, attr_name)
            #  check if it is a 2d array (which is a sample data array)
            if (attr.ndim == 2):
                #  this is a sample data array - shift the data and pad
                attr[:,n_samples:] = attr[:,0:old_samples]
                attr[:,0:n_samples] = np.nan


    def shift_pings(self, vert_shift, to_depth=False):
        """
        shift_pings shifts sample data vertically by an arbitrary amount,
        interpolating sample data to the new vertical axis.

            vert_shift is a scalar or vector n_pings long that contains the
            constant shift for all pings or a per-ping shift respectively.

            Set to_depth to True if you are converting from range to depth
            This option will remove the range attribute and replace it with
            the depth attribute.

        """

        #  determine the vertical extent of the shift
        min_shift = np.min(vert_shift)
        max_shift = np.max(vert_shift)
        vert_ext = max_shift - min_shift

        #  determine our vertical axis - this has to be range or depth
        if hasattr(self, 'range'):
            vert_axis = self.range
        else:
            vert_axis = self.depth
            #  if we've already converted to depth, unset the to_depth keyword
            to_depth = False

        #  if there is a new vertical extent resize our arrays
        if (vert_ext != 0):
            #  determine the number of new samples as a result of the shift
            new_samps = (np.ceil(vert_ext.astype('float32') / self.sample_thickness)).astype('uint')
            # calculate new sample dimension
            new_sample_dim = (self.n_samples+new_samps).astype('uint')
            #  and resize (n_samples will be updated in the _resize method)
            old_samps = self.n_samples
            self.resize(self.n_pings, new_sample_dim)

        # create the new vertical axis
        new_axis = (np.arange(self.n_samples) * self.sample_thickness) + np.min(vert_axis) + min_shift

        #  check if this is not a constant shift
        if (vert_ext != 0):
            #  not constant, work thru the 2d attributes and interpolate the sample data

            #  first convert to linear units if required
            if (self.data_type[0] == 'S'):
                is_log = True
                self.to_linear()
            else:
                is_log = False
            #  then pick out the sample data arrays and interpolate
            for attr_name in self._data_attributes:
                attr = getattr(self, attr_name)
                if (isinstance(attr, np.ndarray) and (attr.ndim == 2)):
                    for ping in range(self.n_pings):
                        attr[ping,:] = np.interp(new_axis, vert_axis + vert_shift[ping],
                                attr[ping,:old_samps], left=np.nan, right=np.nan)
            #  convert back to log units if required
            if (is_log):
                self.to_log()

        # and assign the new axis
        if (to_depth):
            #  if we're converting from range to depth, add depth and remove range
            self.add_attribute('depth', new_axis)
            self.remove_attribute('range')
        else:
            #  no conversion, just assign the new vertical axis data
            vert_axis = new_axis


    def to_linear(self):
        """
        to_linear converts sample data from log to linear
        """

        if (self.data_type == 'Sv'):
            self.add_attribute('sv', 10.0 ** (self.Sv / 10.0))
            self.data_type = 'sv'
            self.remove_attribute('Sv')
        elif (self.data_type == 'Sp'):
            self.add_attribute('sp', 10.0 ** (self.Sp / 10.0))
            self.data_type = 'sp'
            self.remove_attribute('Sp')


    def to_log(self):
        """
        to_log converts sample data from linear to log
        """

        if (self.data_type == 'sv'):
            self.add_attribute('Sv', 10.0 * np.log10(self.sv))
            self.data_type = 'Sv'
            self.remove_attribute('sv')
        elif (self.data_type == 'sp'):
            self.add_attribute('Sp', 10.0 * np.log10(self.sp))
            self.data_type = 'Sp'
            self.remove_attribute('sp')


    def interpolate(self, new_vaxis):
        """
        interpolate vertically interpolates our sample data to a new vertical
        axis. If the new vertical axis has more samples than the existing
        vertical axis the sample data array will be resized.

        """

        #  get the existing vertical axis
        if (hasattr(self, 'range')):
            old_vaxis = getattr(self, 'range').copy()
        elif (hasattr(self, 'depth')):
            old_vaxis = getattr(self, 'depth').copy()
        else:
            raise AttributeError('The data object has neither'
                                 ' a range nor depth attribute.')

        #  check if we need to vertically resize our sample data
        if (new_vaxis.shape[0] != self.n_samples):
            self.resize(self.n_pings, new_vaxis.shape[0])
        else:
            #  they are the same length - check if they are identical
            if (np.all(np.isclose(old_vaxis, new_vaxis))):
                #  they are the same - nothing to do
                return

        #  update our sample thickness
        self.sample_thickness = np.mean(np.ediff1d(new_vaxis))

        #  convert to linear units if required
        if (self.data_type[0] == 'S'):
            is_log = True
            self.to_linear()
        else:
            is_log = False

        #  pick out the sample data arrays and interpolate
        for attr_name in self._data_attributes:
            attr = getattr(self, attr_name)
            if (isinstance(attr, np.ndarray) and (attr.ndim == 2)):
                for ping in range(self.n_pings):
                    attr[ping,:] = np.interp(new_vaxis, old_vaxis,
                            attr[ping,:old_vaxis.shape[0]], left=np.nan, right=np.nan)

        #  convert back to log units if required
        if (is_log):
            self.to_log()


    def resize(self, new_ping_dim, new_sample_dim):
        """
        resize reimplements sample_data.resize adding updating of the vertical axis and
        n_pings attribute.
        """

        #  get the existing vertical axis
        if (hasattr(self, 'range')):
            vaxis = getattr(self, 'range')
        else:
            vaxis = getattr(self, 'depth')

        #  and generate the new vertical axis
        vaxis = np.arange(new_sample_dim) * self.sample_thickness + vaxis[0]

        #  call the parent method to resize the arrays (n_samples is updated here)
        super(processed_data, self).resize(new_ping_dim, new_sample_dim)

        #  and then update n_pings
        self.n_pings = self.ping_time.shape[0]


    def __getitem__(self, key):

        #  create a new processed_data object to return
        p_data = processed_data(self.channel_id, self.frequency, self.data_type)

        #  copy common attributes
        p_data.sample_thickness = self.sample_thickness
        p_data.sample_offset = self.sample_offset

        #  and work thru the attributes, slicing them and adding to the new processed_data object
        for attr_name in self._data_attributes:
            attr = getattr(self, attr_name)
            if (isinstance(attr, np.ndarray) and (attr.ndim == 2)):
                p_data.add_attribute(attr_name, attr.__getitem__(key))
            else:
                p_data.add_attribute(attr_name, attr.__getitem__(key[0]))

        return p_data


    def __str__(self):
        '''
        reimplemented string method that provides some basic info about the processed_data object
        '''

        #  print the class and address
        msg = str(self.__class__) + " at " + str(hex(id(self))) + "\n"

        #  print some more info about the processed_data instance
        n_pings = len(self.ping_time)
        if (n_pings > 0):
            msg = msg + "                channel(s): ["
            for channel in self.channel_id:
                msg = msg + channel + ", "
            msg = msg[0:-2] + "]\n"
            msg = msg + "                 frequency: " + str(self.frequency)+ "\n"
            msg = msg + "           data start time: " + str(self.ping_time[0])+ "\n"
            msg = msg + "             data end time: " + str(self.ping_time[n_pings-1])+ "\n"
            msg = msg + "           number of pings: " + str(n_pings)+ "\n"
            msg = msg + "          data attributes:"
            n_attr = 0
            padding = " "
            for attr_name in self._data_attributes:
                attr = getattr(self, attr_name)
                if (n_attr > 0):
                    padding = "                           "
                if (isinstance(attr, np.ndarray)):
                    if (attr.ndim == 1):
                        msg = msg + padding + attr_name + " (%u)\n" % (attr.shape[0])
                    else:
                        msg = msg + padding + attr_name + " (%u,%u)\n" % (attr.shape[0], attr.shape[1])
                elif (isinstance(attr, list)):
                        msg = msg + padding + attr_name + " (%u)\n" % (len(attr))
                n_attr += 1
        else:
            msg = msg + ("  processed_data object contains no data\n")

        return msg<|MERGE_RESOLUTION|>--- conflicted
+++ resolved
@@ -242,11 +242,7 @@
         #  create an instance of echolab2.processed_data and set the same
         #  basic properties as this object.
         empty_obj = processed_data(self.channel_id, self.frequency,
-<<<<<<< HEAD
-                                   self.data_type)
-=======
                 self.data_type)
->>>>>>> 2044fd26
         empty_obj.n_samples = self.n_samples
         empty_obj.n_pings = n_pings
 
@@ -264,7 +260,6 @@
                 if (attr.ndim == 1):
                     #  create an array the same shape filled with Nans
                     data = np.empty((n_pings), dtype=attr.dtype)
-<<<<<<< HEAD
                     if data.dtype == 'datetime64[ms]':
                         data[:] = np.datetime64('NaT')
                     else:
@@ -272,12 +267,6 @@
                 else:
                     data = np.empty((n_pings, self.n_samples), dtype=attr.dtype)
                     data[:, :] = np.nan
-=======
-                    data[:] = np.nan
-                else:
-                    data = np.empty((n_pings,self.n_samples), dtype=attr.dtype)
-                    data[:,:] = np.nan
->>>>>>> 2044fd26
 
             #  and add the attribute to our empty object
             empty_obj.add_attribute(attr_name, data)
