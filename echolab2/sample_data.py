--- conflicted
+++ resolved
@@ -100,11 +100,9 @@
         attribute by that name and sets it to the provided reference.
         """
 
-<<<<<<< HEAD
+
         # print(name)
 
-=======
->>>>>>> 2044fd26
         #  get the new data's dimensions
         data_samples = -1
         if (isinstance(data, np.ndarray)):
